target
Cargo.lock
<<<<<<< HEAD
build
=======
*.idea
*.iml
>>>>>>> 880e8db6
<|MERGE_RESOLUTION|>--- conflicted
+++ resolved
@@ -1,8 +1,5 @@
 target
 Cargo.lock
-<<<<<<< HEAD
 build
-=======
 *.idea
-*.iml
->>>>>>> 880e8db6
+*.iml