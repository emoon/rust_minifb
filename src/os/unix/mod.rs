--- conflicted
+++ resolved
@@ -10,11 +10,8 @@
 
 extern crate cast;
 extern crate x11_dl;
-<<<<<<< HEAD
 extern crate time;
-=======
 extern crate raw_window_handle;
->>>>>>> a2633f78
 
 use self::x11_dl::keysym::*;
 use self::x11_dl::xcursor;
@@ -304,11 +301,7 @@
         // FIXME: this DisplayInfo should be a singleton, hence this code
         // is probably no good when using multiple windows.
 
-<<<<<<< HEAD
         let mut d = DisplayInfo::new(&opts)?;
-=======
-        let mut d = DisplayInfo::new()?;
->>>>>>> a2633f78
 
         let scale =
             Self::get_scale_factor(width, height, d.screen_width, d.screen_height, opts.scale);
