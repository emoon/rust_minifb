#![cfg(any(
    target_os = "linux",
    target_os = "freebsd",
    target_os = "dragonfly",
    target_os = "netbsd",
    target_os = "openbsd"
))]
// turn off a gazillion warnings about X keysym names
#![allow(non_upper_case_globals)]

mod common;
#[cfg(feature = "wayland")]
mod wayland;
#[cfg(feature = "x11")]
mod x11;

use crate::Result;
use crate::{CursorStyle, MenuHandle, UnixMenu};
use crate::{InputCallback, Key, KeyRepeat, MouseButton, MouseMode, WindowOptions};
pub use common::Menu;

use std::os::raw;

// Differentiate between Wayland and X11 at run-time
#[allow(clippy::large_enum_variant)]
pub enum Window {
    #[cfg(feature = "x11")]
    X11(x11::Window),
    #[cfg(feature = "wayland")]
    Wayland(wayland::Window),
}

impl Window {
    #[cfg(all(feature = "x11", feature = "wayland"))]
    pub fn new(name: &str, width: usize, height: usize, opts: WindowOptions) -> Result<Window> {
        // Try to create Wayland display first
        let wl_window = wayland::Window::new(name, width, height, opts);
        match wl_window {
            Ok(w) => Ok(Window::Wayland(w)),
            Err(_) => {
                // Create X11 Window when Wayland fails
                let window = Window::X11(x11::Window::new(name, width, height, opts)?);
                Ok(window)
            }
        }
    }

    #[cfg(all(feature = "wayland", not(feature = "x11")))]
    pub fn new(name: &str, width: usize, height: usize, opts: WindowOptions) -> Result<Window> {
        let wl_window = wayland::Window::new(name, width, height, opts)?;
        Ok(Window::Wayland(wl_window))
    }

    #[cfg(all(feature = "x11", not(feature = "wayland")))]
    pub fn new(name: &str, width: usize, height: usize, opts: WindowOptions) -> Result<Window> {
        let window = Window::X11(x11::Window::new(name, width, height, opts)?);
        Ok(window)
    }

    pub fn set_title(&mut self, title: &str) {
        match *self {
            #[cfg(feature = "x11")]
            Window::X11(ref mut w) => w.set_title(title),
            #[cfg(feature = "wayland")]
            Window::Wayland(ref mut w) => w.set_title(title),
        }
    }

    pub fn update_with_buffer_stride(
        &mut self,
        buffer: &[u32],
        buf_width: usize,
        buf_height: usize,
        buf_stride: usize,
    ) -> Result<()> {
        match *self {
            #[cfg(feature = "x11")]
            Window::X11(ref mut w) => {
                w.update_with_buffer_stride(buffer, buf_width, buf_height, buf_stride)
            }
            #[cfg(feature = "wayland")]
            Window::Wayland(ref mut w) => {
                w.update_with_buffer_stride(buffer, buf_width, buf_height, buf_stride)
            }
        }
    }

    pub fn update(&mut self) {
        match *self {
            #[cfg(feature = "x11")]
            Window::X11(ref mut w) => w.update(),
            #[cfg(feature = "wayland")]
            Window::Wayland(ref mut w) => w.update(),
        }
    }

    pub fn get_window_handle(&self) -> *mut raw::c_void {
        match *self {
            #[cfg(feature = "x11")]
            Window::X11(ref w) => w.get_window_handle(),
            #[cfg(feature = "wayland")]
            Window::Wayland(ref w) => w.get_window_handle(),
        }
    }

    pub fn set_background_color(&mut self, bg_color: u32) {
        match *self {
            #[cfg(feature = "x11")]
            Window::X11(ref mut w) => w.set_background_color(bg_color),
            #[cfg(feature = "wayland")]
            Window::Wayland(ref mut w) => w.set_background_color(bg_color),
        }
    }

    pub fn set_cursor_visibility(&mut self, visibility: bool) {
        match *self {
            #[cfg(feature = "x11")]
            Window::X11(ref mut w) => w.set_cursor_visibility(visibility),
            #[cfg(feature = "wayland")]
            Window::Wayland(ref mut w) => w.set_cursor_visibility(visibility),
        }
    }

    pub fn set_position(&mut self, x: isize, y: isize) {
        match *self {
            #[cfg(feature = "x11")]
            Window::X11(ref mut w) => w.set_position(x, y),
            #[cfg(feature = "wayland")]
            Window::Wayland(ref mut w) => w.set_position(x, y),
        }
    }

    pub fn topmost(&self, _topmost: bool) {
        // We will just do nothing until it is implemented so that nothing breaks
<<<<<<< HEAD
        unimplemented!()
=======
>>>>>>> ccb2ab47
    }

    pub fn get_size(&self) -> (usize, usize) {
        match *self {
            #[cfg(feature = "x11")]
            Window::X11(ref w) => w.get_size(),
            #[cfg(feature = "wayland")]
            Window::Wayland(ref w) => w.get_size(),
        }
    }

    pub fn get_mouse_pos(&self, mode: MouseMode) -> Option<(f32, f32)> {
        match *self {
            #[cfg(feature = "x11")]
            Window::X11(ref w) => w.get_mouse_pos(mode),
            #[cfg(feature = "wayland")]
            Window::Wayland(ref w) => w.get_mouse_pos(mode),
        }
    }

    pub fn get_unscaled_mouse_pos(&self, mode: MouseMode) -> Option<(f32, f32)> {
        match *self {
            #[cfg(feature = "x11")]
            Window::X11(ref w) => w.get_unscaled_mouse_pos(mode),
            #[cfg(feature = "wayland")]
            Window::Wayland(ref w) => w.get_unscaled_mouse_pos(mode),
        }
    }

    pub fn get_mouse_down(&self, button: MouseButton) -> bool {
        match *self {
            #[cfg(feature = "x11")]
            Window::X11(ref w) => w.get_mouse_down(button),
            #[cfg(feature = "wayland")]
            Window::Wayland(ref w) => w.get_mouse_down(button),
        }
    }

    pub fn get_scroll_wheel(&self) -> Option<(f32, f32)> {
        match *self {
            #[cfg(feature = "x11")]
            Window::X11(ref w) => w.get_scroll_wheel(),
            #[cfg(feature = "wayland")]
            Window::Wayland(ref w) => w.get_scroll_wheel(),
        }
    }

    pub fn set_cursor_style(&mut self, cursor: CursorStyle) {
        match *self {
            #[cfg(feature = "x11")]
            Window::X11(ref mut w) => w.set_cursor_style(cursor),
            #[cfg(feature = "wayland")]
            Window::Wayland(ref mut w) => w.set_cursor_style(cursor),
        }
    }

    pub fn set_rate(&mut self, rate: Option<std::time::Duration>) {
        match *self {
            #[cfg(feature = "x11")]
            Window::X11(ref mut w) => w.set_rate(rate),
            #[cfg(feature = "wayland")]
            Window::Wayland(ref mut w) => w.set_rate(rate),
        }
    }

    pub fn update_rate(&mut self) {
        match *self {
            #[cfg(feature = "x11")]
            Window::X11(ref mut w) => w.update_rate(),
            #[cfg(feature = "wayland")]
            Window::Wayland(ref mut w) => w.update_rate(),
        }
    }

    pub fn get_keys(&self) -> Vec<Key> {
        match *self {
            #[cfg(feature = "x11")]
            Window::X11(ref w) => w.get_keys(),
            #[cfg(feature = "wayland")]
            Window::Wayland(ref w) => w.get_keys(),
        }
    }

    pub fn get_keys_pressed(&self, repeat: KeyRepeat) -> Vec<Key> {
        match *self {
            #[cfg(feature = "x11")]
            Window::X11(ref w) => w.get_keys_pressed(repeat),
            #[cfg(feature = "wayland")]
            Window::Wayland(ref w) => w.get_keys_pressed(repeat),
        }
    }

    pub fn get_keys_released(&self) -> Vec<Key> {
        match *self {
            #[cfg(feature = "x11")]
            Window::X11(ref w) => w.get_keys_released(),
            #[cfg(feature = "wayland")]
            Window::Wayland(ref w) => w.get_keys_released(),
        }
    }

    pub fn is_key_down(&self, key: Key) -> bool {
        match *self {
            #[cfg(feature = "x11")]
            Window::X11(ref w) => w.is_key_down(key),
            #[cfg(feature = "wayland")]
            Window::Wayland(ref w) => w.is_key_down(key),
        }
    }

    pub fn set_key_repeat_delay(&mut self, delay: f32) {
        match *self {
            #[cfg(feature = "x11")]
            Window::X11(ref mut w) => w.set_key_repeat_delay(delay),
            #[cfg(feature = "wayland")]
            Window::Wayland(ref mut w) => w.set_key_repeat_delay(delay),
        }
    }

    pub fn set_key_repeat_rate(&mut self, rate: f32) {
        match *self {
            #[cfg(feature = "x11")]
            Window::X11(ref mut w) => w.set_key_repeat_rate(rate),
            #[cfg(feature = "wayland")]
            Window::Wayland(ref mut w) => w.set_key_repeat_rate(rate),
        }
    }

    pub fn is_key_pressed(&self, key: Key, repeat: KeyRepeat) -> bool {
        match *self {
            #[cfg(feature = "x11")]
            Window::X11(ref w) => w.is_key_pressed(key, repeat),
            #[cfg(feature = "wayland")]
            Window::Wayland(ref w) => w.is_key_pressed(key, repeat),
        }
    }

    pub fn is_key_released(&self, key: Key) -> bool {
        match *self {
            #[cfg(feature = "x11")]
            Window::X11(ref w) => w.is_key_released(key),
            #[cfg(feature = "wayland")]
            Window::Wayland(ref w) => w.is_key_released(key),
        }
    }

    pub fn set_input_callback(&mut self, callback: Box<dyn InputCallback>) {
        match *self {
            #[cfg(feature = "x11")]
            Window::X11(ref mut w) => w.set_input_callback(callback),
            #[cfg(feature = "wayland")]
            Window::Wayland(ref mut w) => w.set_input_callback(callback),
        }
    }

    pub fn is_open(&self) -> bool {
        match *self {
            #[cfg(feature = "x11")]
            Window::X11(ref w) => w.is_open(),
            #[cfg(feature = "wayland")]
            Window::Wayland(ref w) => w.is_open(),
        }
    }

    pub fn is_active(&mut self) -> bool {
        match *self {
            #[cfg(feature = "x11")]
            Window::X11(ref mut w) => w.is_active(),
            #[cfg(feature = "wayland")]
            Window::Wayland(ref mut w) => w.is_active(),
        }
    }

    pub fn add_menu(&mut self, menu: &Menu) -> MenuHandle {
        match *self {
            #[cfg(feature = "x11")]
            Window::X11(ref mut w) => w.add_menu(menu),
            #[cfg(feature = "wayland")]
            Window::Wayland(ref mut w) => w.add_menu(menu),
        }
    }

    pub fn get_posix_menus(&self) -> Option<&Vec<UnixMenu>> {
        match *self {
            #[cfg(feature = "x11")]
            Window::X11(ref w) => w.get_posix_menus(),
            #[cfg(feature = "wayland")]
            Window::Wayland(ref w) => w.get_posix_menus(),
        }
    }

    pub fn remove_menu(&mut self, handle: MenuHandle) {
        match *self {
            #[cfg(feature = "x11")]
            Window::X11(ref mut w) => w.remove_menu(handle),
            #[cfg(feature = "wayland")]
            Window::Wayland(ref mut w) => w.remove_menu(handle),
        }
    }

    pub fn is_menu_pressed(&mut self) -> Option<usize> {
        match *self {
            #[cfg(feature = "x11")]
            Window::X11(ref mut w) => w.is_menu_pressed(),
            #[cfg(feature = "wayland")]
            Window::Wayland(ref mut w) => w.is_menu_pressed(),
        }
    }
}

unsafe impl raw_window_handle::HasRawWindowHandle for Window {
    fn raw_window_handle(&self) -> raw_window_handle::RawWindowHandle {
        match *self {
            #[cfg(feature = "x11")]
            Window::X11(ref w) => w.raw_window_handle(),
            #[cfg(feature = "wayland")]
            Window::Wayland(ref w) => w.raw_window_handle(),
        }
    }
}<|MERGE_RESOLUTION|>--- conflicted
+++ resolved
@@ -132,10 +132,7 @@
 
     pub fn topmost(&self, _topmost: bool) {
         // We will just do nothing until it is implemented so that nothing breaks
-<<<<<<< HEAD
         unimplemented!()
-=======
->>>>>>> ccb2ab47
     }
 
     pub fn get_size(&self) -> (usize, usize) {
