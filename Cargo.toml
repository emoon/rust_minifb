--- conflicted
+++ resolved
@@ -42,110 +42,91 @@
 [target.i686-unknown-linux-gnu.dependencies]
 x11-dl = "2.18.3"
 wayland-client = "0.25"
-<<<<<<< HEAD
 wayland-protocols = { version = "0.25", features = ["client", "unstable_protocols"] }
 wayland-cursor = "0.25"
 xkb = "0.2.1"
 xkbcommon-sys = "0.7"
-=======
-wayland-protocols = { version = "0.24", features = ["client"] }
->>>>>>> e6514ba5
 tempfile = "3.1.0"
 
 [target.x86_64-unknown-linux-gnu.dependencies]
 x11-dl = "2.18.3"
 wayland-client = "0.25"
-<<<<<<< HEAD
 wayland-protocols = { version = "0.25", features = ["client", "unstable_protocols"] }
 wayland-cursor = "0.25"
 xkb = "0.2.1"
 xkbcommon-sys = "0.7"
-=======
-wayland-protocols = { version = "0.24", features = ["client"] }
->>>>>>> e6514ba5
 tempfile = "3.1.0"
 
 [target.arm-unknown-linux-gnueabihf.dependencies]
 x11-dl = "2.18.3"
 wayland-client = "0.25"
-<<<<<<< HEAD
 wayland-protocols = { version = "0.25", features = ["client", "unstable_protocols"] }
 wayland-cursor = "0.25"
 xkb = "0.2.1"
 xkbcommon-sys = "0.7"
-=======
-wayland-protocols = { version = "0.24", features = ["client"] }
->>>>>>> e6514ba5
 tempfile = "3.1.0"
 
 [target.armv7-unknown-linux-gnueabihf.dependencies]
 x11-dl = "2.18.3"
 wayland-client = "0.25"
-<<<<<<< HEAD
 wayland-protocols = { version = "0.25", features = ["client", "unstable_protocols"] }
 wayland-cursor = "0.25"
 xkb = "0.2.1"
 xkbcommon-sys = "0.7"
-=======
-wayland-protocols = { version = "0.24", features = ["client"] }
->>>>>>> e6514ba5
 tempfile = "3.1.0"
 
 [target.aarch64-unknown-linux-gnu.dependencies]
 x11-dl = "2.18.3"
 wayland-client = "0.25"
-<<<<<<< HEAD
 wayland-protocols = { version = "0.25", features = ["client", "unstable_protocols"] }
 wayland-cursor = "0.25"
 xkb = "0.2.1"
 xkbcommon-sys = "0.7"
-=======
-wayland-protocols = { version = "0.24", features = ["client"] }
->>>>>>> e6514ba5
 tempfile = "3.1.0"
 
 [target.x86_64-unknown-dragonfly.dependencies]
 x11-dl = "2.18.3"
 wayland-client = "0.25"
-<<<<<<< HEAD
 wayland-protocols = { version = "0.25", features = ["client", "unstable_protocols"] }
 wayland-cursor = "0.25"
 xkb = "0.2.1"
 xkbcommon-sys = "0.7"
-=======
-wayland-protocols = { version = "0.24", features = ["client"] }
 tempfile = "3.1.0"
 
 [target.armv6-unknown-freebsd.dependencies]
 x11-dl = "2.18.3"
 wayland-client = "0.25"
-wayland-protocols = { version = "0.24", features = ["client"] }
+wayland-protocols = { version = "0.25", features = ["client", "unstable_protocols"] }
+wayland-cursor = "0.25"
+xkb = "0.2.1"
+xkbcommon-sys = "0.7"
 tempfile = "3.1.0"
 
 [target.armv7-unknown-freebsd.dependencies]
 x11-dl = "2.18.3"
 wayland-client = "0.25"
-wayland-protocols = { version = "0.24", features = ["client"] }
+wayland-protocols = { version = "0.25", features = ["client", "unstable_protocols"] }
+wayland-cursor = "0.25"
+xkb = "0.2.1"
+xkbcommon-sys = "0.7"
 tempfile = "3.1.0"
 
 [target.aarch64-unknown-freebsd.dependencies]
 x11-dl = "2.18.3"
 wayland-client = "0.25"
-wayland-protocols = { version = "0.24", features = ["client"] }
->>>>>>> e6514ba5
+wayland-protocols = { version = "0.25", features = ["client", "unstable_protocols"] }
+wayland-cursor = "0.25"
+xkb = "0.2.1"
+xkbcommon-sys = "0.7"
 tempfile = "3.1.0"
 
 [target.x86_64-unknown-freebsd.dependencies]
 x11-dl = "2.18.3"
 wayland-client = "0.25"
-<<<<<<< HEAD
 wayland-protocols = { version = "0.25", features = ["client", "unstable_protocols"] }
 wayland-cursor = "0.25"
 xkb = "0.2.1"
 xkbcommon-sys = "0.7"
-=======
-wayland-protocols = { version = "0.24", features = ["client"] }
->>>>>>> e6514ba5
 tempfile = "3.1.0"
 
 [target.x86_64-unknown-redox.dependencies]
