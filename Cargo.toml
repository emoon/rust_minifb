[package]
name = "minifb"
version = "0.13.0"
license = "MIT/Apache-2.0"
authors = ["Daniel Collin <daniel@collin.com>"]
description = "Cross-platform window setup with optional bitmap rendering"
keywords = ["windowing", "window", "framebuffer"]
categories = ["rendering"]
repository = "https://github.com/emoon/rust_minifb"
documentation = "https://docs.rs/minifb/0.12/minifb"
maintenance = { status = "actively-developed" }
build = "build.rs"
readme = "README.md"

[badges]
appveyor = { repository = "emoon/rust-minifb" }
travis-ci = { repository = "emoon/rust_minifb" }

[build-dependencies]
cc = "1.0"

[dependencies]
cast = "0.2"
time = "0.1.34"
<<<<<<< HEAD
libloading = "0.5.2"
=======
raw-window-handle = "0.3.3"
>>>>>>> a2633f78

[target.'cfg(windows)'.dependencies.winapi]
version = "0.3"
features = [
    "winuser",
    "wingdi",
    "libloaderapi",
    "errhandlingapi"
]

[target.i686-unknown-linux-gnu.dependencies]
x11-dl = "2.18.3"

[target.x86_64-unknown-linux-gnu.dependencies]
x11-dl = "2.18.3"

[target.arm-unknown-linux-gnueabihf.dependencies]
x11-dl = "2.18.3"

[target.armv7-unknown-linux-gnueabihf.dependencies]
x11-dl = "2.18.3"

[target.aarch64-unknown-linux-gnu.dependencies]
x11-dl = "2.18.3"

[target.x86_64-unknown-dragonfly.dependencies]
x11-dl = "2.18.3"

[target.x86_64-unknown-freebsd.dependencies]
x11-dl = "2.18.3"

[target.x86_64-unknown-redox.dependencies]
orbclient = "0.3.20"<|MERGE_RESOLUTION|>--- conflicted
+++ resolved
@@ -22,11 +22,8 @@
 [dependencies]
 cast = "0.2"
 time = "0.1.34"
-<<<<<<< HEAD
 libloading = "0.5.2"
-=======
 raw-window-handle = "0.3.3"
->>>>>>> a2633f78
 
 [target.'cfg(windows)'.dependencies.winapi]
 version = "0.3"
